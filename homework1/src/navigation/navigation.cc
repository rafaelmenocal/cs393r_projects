--- conflicted
+++ resolved
@@ -205,18 +205,10 @@
   return;
 }
 
-<<<<<<< HEAD
-// conventient method to draw point cloud
-void DrawPointCloud(std::vector<Vector2f> cloud){
-  // visualization::DrawPointCloud(point_cloud_, 0x68ad7b, local_viz_msg_);
-  for (const auto& point : cloud){
-      visualization::DrawPoint(point, 0x68ad7b, local_viz_msg_);
-=======
 // convenient method to draw point cloud
 void DrawPointCloud(std::vector<Vector2f> cloud, uint32_t color){
   for (unsigned int p = 0; p < cloud.size(); p++){
       visualization::DrawPoint(cloud[p], color, local_viz_msg_);
->>>>>>> ce2330fc
   }
   return;
 }
