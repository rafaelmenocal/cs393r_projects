--- conflicted
+++ resolved
@@ -66,19 +66,10 @@
 std::vector<Vector2f> proj_point_cloud_;
 std::vector<Vector2f> drawn_point_cloud_;
 Eigen::Vector2f nav_target = Vector2f(5.0,0.0);
-<<<<<<< HEAD
 int odd_num_paths = 101; // make sure this is odd
 double previous_time;
 double current_time;
 double del_time;
-=======
-int num_paths = 50;
-std::vector<float> curve_path_length(2);
-std::vector<vector<float>> paths(num_paths, curve_path_length);
-// weight the max distance twice as much as not wanting to turn
-float score_max_distance_weight = 2.0; 
-float score_min_turn_weight = 0.0;
->>>>>>> 760ed5b9
 } //namespace
 
 namespace navigation {
@@ -152,20 +143,10 @@
   return (last_vel - current_vel) / update_freq;
 }
 
-<<<<<<< HEAD
 void PrintPaths(object_avoidance::paths_ptr paths){
   ROS_INFO("----------------------");
   for (const auto& path : *paths){
     ROS_INFO("c= %f, fpl= %f, cl= %f s= %f", path.curvature,  path.free_path_lengthv2, path.clearance, path.score);
-  }
-=======
-// Given a single point and vehicle dimensions, return straight path length  
-float FindStraightPathLength(const Vector2f& point,
-                            const float car_width_, const float car_length_, const float rear_axle_offset_,
-                            const float car_safety_margin_front_, const float car_safety_margin_side_) {
-  // this isn't correct...
-  return sqrt(pow(point.x(),2) + pow(point.y(),2)) - car_safety_margin_front_ - (car_length_/2.0) + rear_axle_offset_;
->>>>>>> 760ed5b9
 }
 
 void DrawPaths(object_avoidance::paths_ptr paths){
@@ -174,7 +155,6 @@
   }
 }
 
-<<<<<<< HEAD
 float_t CalculateVelocityMsg(const std::vector<Vector2f>& point_cloud_, object_avoidance::CarSpecs car_specs_, float_t free_path_length, float_t critical_dist, float_t max_vel) {
   for (const auto& point: point_cloud_){
     if (PointWithinSafetyMargin(point, car_specs_.car_width, car_specs_.car_length, car_specs_.rear_axle_offset, car_specs_.car_safety_margin_front, car_specs_.car_safety_margin_side)){
@@ -200,92 +180,6 @@
 }
 
 // -------END HELPER FUNCTIONS-------------
-=======
-// returns the minimum path length to all points in a point cloud on a given curve
-float FindMinPathLength(const std::vector<Vector2f>& cloud, float curvature,
-                        const float car_width_, const float car_length_, const float rear_axle_offset_,
-                        const float car_safety_margin_front_, const float car_safety_margin_side_){
-  float min_path_length = 10.0; // maximum distance reading by laser
-  float path_length;
-  for (const auto& point: cloud){
-    if (curvature == 0){
-      // avoid divide by zero math
-      path_length = FindStraightPathLength(point, car_width_, car_length_, rear_axle_offset_,
-                                           car_safety_margin_front_, car_safety_margin_side_); 
-      // ROS_INFO("Called FindStraightPathLength with curve = %f, path_length = %f, point = (%f, %f)", curvature, path_length, point.x(), point.y());
-    } else {
-      path_length = FindCurvePathLength(point, curvature, car_width_, car_length_, rear_axle_offset_,
-                                        car_safety_margin_front_, car_safety_margin_side_);
-      // ROS_INFO("Called FindCurvePathLength with curve = %f, path_length = %f, point = (%f, %f)", curvature, path_length, point.x(), point.y());
-    }
-    if (path_length < min_path_length) {
-      min_path_length = path_length;
-    }
-  }
-  // ROS_INFO("CALLED CURVATURE %f: MIN_PATH: %f", curvature, min_path_length);
-  return min_path_length;
-}
-
-float FindBestCurvaturePath(const std::vector<Vector2f>& cloud, const float min_turn_radius, const int num_paths,
-                            const float car_width_, const float car_length_, const float rear_axle_offset_,
-                            const float car_safety_margin_front_, const float car_safety_margin_side_,
-                            const float score_max_distance_weight, const float score_min_turn_weight){
-  float start_path_curvature = - 1 / min_turn_radius;
-  float end_path_curvature = 1 / min_turn_radius;
-  float curvature_inc = (end_path_curvature - start_path_curvature) / num_paths;
-  
-  // first non-zero MinPathLength will initialize best_curvature
-  // if they're all zero, just plan to go straight, or J-turn ?
-  float best_curvature = 0.0; 
-  float best_score_distance = 0.0;
-  float best_score_turn_magnitude = 0.0;
-  float best_score = 0.0;
-  float distance = 0.0;
-  float turn_magnitude = 0.0;
-  float score = 0.0;
-  
-  for (float c = start_path_curvature; c <= end_path_curvature; c+=curvature_inc){
-    
-    float curve = floor(c*10000 + 0.5) / 10000;
-    
-    // if (c == 0) {
-    //   continue;
-    // }
-    // returns worse case path length 
-    distance = FindMinPathLength(cloud, curve, car_width_, car_length_, rear_axle_offset_,
-                                 car_safety_margin_front_, car_safety_margin_side_);
-    
-    turn_magnitude = (end_path_curvature - abs(curve)); // greater value means more straight
-    ROS_INFO("curve = %f, MinPathLength = %f", curve, distance);
-    // score comprised of weighted sum of path distance and curvature magnitude (favors going straight)
-    // we should probably normalize "distance" (0 - 10) and "turn_magnitude" (0 - 1.02)
-    // for right now, I just multipled that later by 10.0 to account for that
-    score = score_max_distance_weight * distance + score_min_turn_weight * 10.0 * turn_magnitude;
-    
-    if (score > best_score) {
-      // if the best_score_distance is less than 3.0 meters? robot should probably turn around
-      best_score_distance = distance; // max distance of the best score seen so far (debugging)
-      best_score_turn_magnitude = turn_magnitude;
-      best_score = score;
-      // curvature corresponding to best score so far
-      best_curvature = curve; // floor(c*10000 + 0.5) / 10000; //round to nearest ten-thousandth
-    }
-  }
-  ROS_INFO("----------------------");
-  ROS_INFO("best_score_distance = %f", best_score_distance);
-  ROS_INFO("best_score_turn_magnitude = %f", best_score_turn_magnitude);
-  ROS_INFO("best_score = %f", best_score);
-  ROS_INFO("best curvature = %f", best_curvature);
-  ROS_INFO("----------------------");
-  return best_curvature;
-}
-
-// void InitPaths(){
-//   for ()
-// }
-
-// -------END HELPER FUNCTIONS--------------
->>>>>>> 760ed5b9
 
 // Navigation Constructor called when Navigation instantiated in navigation_main.cc
 Navigation::Navigation(const string& map_file, const double& latency, ros::NodeHandle* n) :
@@ -308,15 +202,11 @@
   global_viz_msg_ = visualization::NewVisualizationMessage(
       "map", "navigation_global");
   InitRosHeader("base_link", &drive_msg_.header);
-<<<<<<< HEAD
   ros::Time::init();
 
   // Create ObjectAvoidance object that will manage path calculations
   path_planner_.reset(
     new object_avoidance::ObjectAvoidance(car_specs_, odd_num_paths, min_turn_radius_));
-=======
-  // InitPaths();
->>>>>>> 760ed5b9
 }
 
 void Navigation::SetNavGoal(const Vector2f& loc, float angle) {
@@ -429,7 +319,6 @@
   visualization::DrawPathOption(drive_msg_.curvature, 1.0, 0, local_viz_msg_);
   // visualization::DrawPointCloud(point_cloud_, 0x44def2, local_viz_msg_); //light blue
 
-<<<<<<< HEAD
   ROS_INFO("drive_msg_.velocity = %f", drive_msg_.velocity);
   ROS_INFO("drive_msg_.curvature = %f", drive_msg_.curvature);
 
@@ -441,52 +330,6 @@
     ROS_INFO("Status: Stopping");
   }
   else { // driving
-=======
-  ROS_INFO("speed = %f", speed);
-  ROS_INFO("accel = %f", accel);
-  ROS_INFO("critical_time = %f", critical_time);
-  ROS_INFO("latency = %f", latency);
-  ROS_INFO("----------------------");
-  ROS_INFO("odom_angle_ = %f", odom_angle_);
-  ROS_INFO("last_odom_angle_ = %f", last_odom_angle_);
-  ROS_INFO("del_angle_ = %f", del_angle_);
-  ROS_INFO("odom_start_angle_ = %f", odom_start_angle_);
-  ROS_INFO("----------------------");
-  // ROS_INFO("paths[0].size() = %ld", paths[0].size());
-  // ROS_INFO("----------------------");
-
-  // LoadPaths(point_cloud_, min_turn_radius_, num_paths,
-  //           car_width_, car_length_, rear_axle_offset_,
-  //           car_safety_margin_front_, car_safety_margin_side_,
-  //           score_max_distance_weight, score_min_turn_weight);
-
-
-  // since the target moves with the robot, this is also the scoring algorithm
-  drive_msg_.curvature = FindBestCurvaturePath(point_cloud_, min_turn_radius_, num_paths,
-                                               car_width_, car_length_, rear_axle_offset_,
-                                               car_safety_margin_front_, car_safety_margin_side_,
-                                               score_max_distance_weight, score_min_turn_weight);
-  // drive_msg_.curvature = 0.0;
-  ROS_INFO("drive_msg_.curvature = %f", drive_msg_.curvature);
-  proj_point_cloud_ = ProjectPointCloud2D(point_cloud_, odom_vel_,
-                                          critical_time, latency, del_angle_);
-  // might need to update ProjectPointCloud2D to use curvature instead of del_angle_
-  // proj_point_cloud_ = ProjectPointCloud2D(point_cloud_, odom_vel_,
-  //                                         critical_time, latency, del_angle_);
-  if (ProjectedPointCloudCollision(proj_point_cloud_, car_width_, car_length_,
-                                   rear_axle_offset_, car_safety_margin_front_, car_safety_margin_side_)) {
-    drive_msg_.velocity = 0.0;
-    ROS_INFO("drive_msg_.velocity = %f", drive_msg_.velocity);
-    if (speed == 0.0){
-      ROS_INFO("Status: Stopped");
-    }
-    else {
-      ROS_INFO("Status: Stopping");
-    }
-  } else {
-    drive_msg_.velocity = 0.0; // max_vel_;
-    ROS_INFO("drive_msg_.velocity = %f", drive_msg_.velocity);
->>>>>>> 760ed5b9
     if (drive_msg_.curvature == 0) { 
       ROS_INFO("Status: Driving Straight");
     } else if (drive_msg_.curvature > 0){
