--- conflicted
+++ resolved
@@ -264,19 +264,8 @@
   accel = VectorAccelToAccel(odom_accel_);
   critical_time =  speed / max_accel_;
   del_angle_ = odom_angle_ - last_odom_angle_;
-<<<<<<< HEAD
-
-  // drawn_point_cloud_ = ProjectPointCloud2D(point_cloud_, odom_vel_, 1/update_frequency_, latency, del_angle_);
-  // visualization::DrawPointCloud(drawn_point_cloud_, 0x68ad7b); // green 
-  visualization::DrawPointCloud(point_cloud_, 0x44def2, local_viz_msg_); //light blue
-  visualization::DrawRobot(car_width_, car_length_, rear_axle_offset_,
-                           car_safety_margin_front_, car_safety_margin_side_, drive_msg_, local_viz_msg_);
-  visualization::DrawTarget(nav_target, local_viz_msg_);
-
-=======
   critical_dist = critical_time * speed; // needs to be updated
   
->>>>>>> ed7eda4e
   ROS_INFO("speed = %f", speed);
   ROS_INFO("accel = %f", accel);
   ROS_INFO("critical_time = %f", critical_time);
@@ -315,17 +304,8 @@
   visualization::DrawTarget(nav_target, local_viz_msg_);
   // Draw the path that was choosen by the object avoidance algorithm.
   visualization::DrawPathOption(drive_msg_.curvature, 5.0, 0, local_viz_msg_);
-<<<<<<< HEAD
-  ROS_INFO("drive_msg_.curvature = %f", drive_msg_.curvature);
-  proj_point_cloud_ = ProjectPointCloud2D(point_cloud_, odom_vel_,
-                                          critical_time, latency, del_angle_);
-  // might need to update ProjectPointCloud2D to use curvature instead of del_angle_
-  // proj_point_cloud_ = ProjectPointCloud2D(point_cloud_, odom_vel_,
-  //                                         critical_time, latency, del_angle_);
-=======
 
   // replace with path_planner_->GetPlannedVelocity();
->>>>>>> ed7eda4e
   if (ProjectedPointCloudCollision(proj_point_cloud_, car_width_, car_length_,
                                    rear_axle_offset_, car_safety_margin_front_, car_safety_margin_side_)) {
     drive_msg_.velocity = 0.0;
